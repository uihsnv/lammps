"LAMMPS WWW Site"_lws - "LAMMPS Documentation"_ld - "LAMMPS Commands"_lc :c

:link(lws,http://lammps.sandia.gov)
:link(ld,Manual.html)
:link(lc,Commands_all.html)

:line

temper command :h3

[Syntax:]

temper N M temp fix-ID seed1 seed2 index :pre

N = total # of timesteps to run
M = attempt a tempering swap every this many steps
temp = initial temperature for this ensemble
fix-ID = ID of the fix that will control temperature during the run
seed1 = random # seed used to decide on adjacent temperature to partner with
seed2 = random # seed for Boltzmann factor in Metropolis swap
index = which temperature (0 to N-1) I am simulating (optional) :ul

[Examples:]

temper 100000 100 $t tempfix 0 58728
temper 40000 100 $t tempfix 0 32285 $w :pre

[Description:]

Run a parallel tempering or replica exchange simulation using multiple
replicas (ensembles) of a system.  Two or more replicas must be used.

Each replica runs on a partition of one or more processors.  Processor
<<<<<<< HEAD
partitions are defined at run-time using the -partition command-line
switch; see "Section 2.6"_Section_start.html#start_6 of the manual.
Note that if you have MPI installed, you can run a multi-replica
simulation with more replicas (partitions) than you have physical
processors, e.g you can run a 10-replica simulation on one or two
processors.  You will simply not get the performance speed-up you
would see with one or more physical processors per replica.  See the
"Howto replica"_Howto_replica.html doc page for further discussion.
=======
partitions are defined at run-time using the "-partition command-line
switch"_Run_options.html.  Note that if you have MPI installed, you
can run a multi-replica simulation with more replicas (partitions)
than you have physical processors, e.g you can run a 10-replica
simulation on one or two processors.  You will simply not get the
performance speed-up you would see with one or more physical
processors per replica.  See the "Howto replica"_Howto_replica.html
doc page for further discussion.
>>>>>>> b47e4922

Each replica's temperature is controlled at a different value by a fix
with {fix-ID} that controls temperature. Most thermostat fix styles
(with and without included time integration) are supported. The command
will print an error message and abort, if the chosen fix is unsupported.
The desired temperature is specified by {temp}, which is typically a
variable previously set in the input script, so that each partition is
assigned a different temperature.  See the "variable"_variable.html
command for more details.  For example:

variable t world 300.0 310.0 320.0 330.0
fix myfix all nvt temp $t $t 100.0
temper 100000 100 $t myfix 3847 58382 :pre

would define 4 temperatures, and assign one of them to the thermostat
used by each replica, and to the temper command.

As the tempering simulation runs for {N} timesteps, a temperature swap
between adjacent ensembles will be attempted every {M} timesteps.  If
{seed1} is 0, then the swap attempts will alternate between odd and
even pairings.  If {seed1} is non-zero then it is used as a seed in a
random number generator to randomly choose an odd or even pairing each
time.  Each attempted swap of temperatures is either accepted or
rejected based on a Boltzmann-weighted Metropolis criterion which uses
{seed2} in the random number generator.

As a tempering run proceeds, multiple log files and screen output
files are created, one per replica.  By default these files are named
log.lammps.M and screen.M where M is the replica number from 0 to N-1,
with N = # of replicas.  See the "-log and -screen command-line
swiches"_Run_options.html for info on how to change these names.

The main screen and log file (log.lammps) will list information about
which temperature is assigned to each replica at each thermodynamic
output timestep.  E.g. for a simulation with 16 replicas:

Running on 16 partitions of processors
Step T0 T1 T2 T3 T4 T5 T6 T7 T8 T9 T10 T11 T12 T13 T14 T15
0    0 1 2 3 4 5 6 7 8 9 10 11 12 13 14 15
500  1 0 3 2 5 4 6 7 8 9 10 11 12 13 14 15
1000 2 0 4 1 5 3 6 7 8 9 10 11 12 14 13 15
1500 2 1 4 0 5 3 6 7 9 8 10 11 12 14 13 15
2000 2 1 3 0 6 4 5 7 10 8 9 11 12 14 13 15
2500 2 1 3 0 6 4 5 7 11 8 9 10 12 14 13 15
... :pre

The column headings T0 to TN-1 mean which temperature is currently
assigned to the replica 0 to N-1.  Thus the columns represent replicas
and the value in each column is its temperature (also numbered 0 to
N-1).  For example, a 0 in the 4th column (column T3, step 2500) means
that the 4th replica is assigned temperature 0, i.e. the lowest
temperature.  You can verify this time sequence of temperature
assignments for the Nth replica by comparing the Nth column of screen
output to the thermodynamic data in the corresponding log.lammps.N or
screen.N files as time proceeds.

You can have each replica create its own dump file in the following
manner:

variable rep world 0 1 2 3 4 5 6 7
dump 1 all atom 1000 dump.temper.${rep} :pre

NOTE: Each replica's dump file will contain a continuous trajectory
for its atoms where the temperature varies over time as swaps take
place involving that replica.  If you want a series of dump files,
each with snapshots (from all replicas) that are all at a single
temperature, then you will need to post-process the dump files using
the information from the log.lammps file.  E.g. you could produce one
dump file with snapshots at 300K (from all replicas), another with
snapshots at 310K, etc.  Note that these new dump files will not
contain "continuous trajectories" for individual atoms, because two
successive snapshots (in time) may be from different replicas.

The last argument {index} in the temper command is optional and is
used when restarting a tempering run from a set of restart files (one
for each replica) which had previously swapped to new temperatures.
The {index} value (from 0 to N-1, where N is the # of replicas)
identifies which temperature the replica was simulating on the
timestep the restart files were written.  Obviously, this argument
must be a variable so that each partition has the correct value.  Set
the variable to the {N} values listed in the log file for the previous
run for the replica temperatures at that timestep.  For example if the
log file listed the following for a simulation with 5 replicas:

500000 2 4 0 1 3 :pre

then a setting of

variable w world 2 4 0 1 3 :pre

would be used to restart the run with a tempering command like the
example above with $w as the last argument.

:line

[Restrictions:]

This command can only be used if LAMMPS was built with the REPLICA
package.  See the "Build package"_Build_package.html doc
page for more info.

[Related commands:]

"variable"_variable.html, "prd"_prd.html, "neb"_neb.html

[Default:] none<|MERGE_RESOLUTION|>--- conflicted
+++ resolved
@@ -31,16 +31,6 @@
 replicas (ensembles) of a system.  Two or more replicas must be used.
 
 Each replica runs on a partition of one or more processors.  Processor
-<<<<<<< HEAD
-partitions are defined at run-time using the -partition command-line
-switch; see "Section 2.6"_Section_start.html#start_6 of the manual.
-Note that if you have MPI installed, you can run a multi-replica
-simulation with more replicas (partitions) than you have physical
-processors, e.g you can run a 10-replica simulation on one or two
-processors.  You will simply not get the performance speed-up you
-would see with one or more physical processors per replica.  See the
-"Howto replica"_Howto_replica.html doc page for further discussion.
-=======
 partitions are defined at run-time using the "-partition command-line
 switch"_Run_options.html.  Note that if you have MPI installed, you
 can run a multi-replica simulation with more replicas (partitions)
@@ -49,7 +39,6 @@
 performance speed-up you would see with one or more physical
 processors per replica.  See the "Howto replica"_Howto_replica.html
 doc page for further discussion.
->>>>>>> b47e4922
 
 Each replica's temperature is controlled at a different value by a fix
 with {fix-ID} that controls temperature. Most thermostat fix styles
