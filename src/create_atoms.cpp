--- conflicted
+++ resolved
@@ -109,9 +109,9 @@
     style = RANDOM;
     if (narg < 5) utils::missing_cmd_args(FLERR, "create_atoms random", error);
     nrandom = utils::inumeric(FLERR, arg[2], false, lmp);
-    if (nrandom < 0) error->all(FLERR, "Illegal create_atoms command");
+    if (nrandom < 0) error->all(FLERR, "Illegal create_atoms number of random atoms {}", nrandom);
     seed = utils::inumeric(FLERR, arg[3], false, lmp);
-    if (seed <= 0) error->all(FLERR, "Illegal create_atoms command");
+    if (seed <= 0) error->all(FLERR, "Illegal create_atoms random seed {}", seed);
     if (strcmp(arg[4], "NULL") == 0)
       region = nullptr;
     else {
@@ -192,13 +192,9 @@
         error->all(FLERR, "Unknown create_atoms units option {}", arg[iarg + 1]);
       iarg += 2;
     } else if (strcmp(arg[iarg], "var") == 0) {
-<<<<<<< HEAD
-      if (iarg + 2 > narg) utils::missing_cmd_args(FLERR, "create_atoms var", error);
-=======
       if (style == SINGLE) error->all(FLERR, "Illegal create_atoms command: "
           "can't combine 'var' keyword with 'single' style!");
-      if (iarg + 2 > narg) error->all(FLERR, "Illegal create_atoms command");
->>>>>>> bd373d60
+      if (iarg + 2 > narg) utils::missing_cmd_args(FLERR, "create_atoms var", error);
       delete[] vstr;
       vstr = utils::strdup(arg[iarg + 1]);
       varflag = 1;
@@ -218,12 +214,8 @@
         error->all(FLERR, "Unknown create_atoms set option {}", arg[iarg + 2]);
       iarg += 3;
     } else if (strcmp(arg[iarg], "rotate") == 0) {
-<<<<<<< HEAD
       if (iarg + 5 > narg) utils::missing_cmd_args(FLERR, "create_atoms rotate", error);
-=======
-      if (iarg + 5 > narg) error->all(FLERR, "Illegal create_atoms command");
       quat_user = 1;
->>>>>>> bd373d60
       double thetaone;
       double axisone[3];
       thetaone = utils::numeric(FLERR, arg[iarg + 1], false, lmp) / 180.0 * MY_PI;
@@ -250,15 +242,14 @@
       subsetflag = SUBSET;
       nsubset = utils::bnumeric(FLERR, arg[iarg + 1], false, lmp);
       subsetseed = utils::inumeric(FLERR, arg[iarg + 2], false, lmp);
-      if (nsubset <= 0 || subsetseed <= 0)
+      if ((nsubset <= 0) || (subsetseed <= 0))
         error->all(FLERR, "Illegal create_atoms subset settings");
       iarg += 3;
     } else if (strcmp(arg[iarg], "overlap") == 0) {
-      if (style != RANDOM)
-        error->all(FLERR, "Create_atoms overlap can only be used with random style");
+      if (style != RANDOM) error->all(FLERR, "Create_atoms overlap can only be used with random style");
       if (iarg + 2 > narg) error->all(FLERR, "Illegal create_atoms command");
       overlap = utils::numeric(FLERR, arg[iarg + 1], false, lmp);
-      if (overlap <= 0) error->all(FLERR, "Illegal create_atoms command");
+      if (overlap <= 0) error->all(FLERR, "Illegal create_atoms overlap value: {}", overlap);
       overlapflag = 1;
       iarg += 2;
     } else if (strcmp(arg[iarg], "maxtry") == 0) {
@@ -274,37 +265,14 @@
 
   // error checks and further setup for mode = MOLECULE
 
-<<<<<<< HEAD
-  if (mode == ATOM && (ntype <= 0 || ntype > atom->ntypes))
-    error->all(FLERR, "Invalid atom type in create_atoms command");
-
-  if (style == RANDOM) {
-    if (nrandom < 0) error->all(FLERR, "Illegal create_atoms number of random atoms {}", nrandom);
-    if (seed <= 0) error->all(FLERR, "Illegal create_atoms random seed {}", seed);
-  }
-
-  if (style == MESH) {
-    if (mode == MOLECULE)
-      error->all(FLERR, "Create_atoms mesh is not compatible with the 'mol' option");
-    if (scaleflag) error->all(FLERR, "Create_atoms mesh must use 'units box' option");
-  }
-
-  // error check and further setup for mode = MOLECULE
-
-  ranmol = nullptr;
-  if (mode == MOLECULE) {
-    if (onemol->xflag == 0) error->all(FLERR, "Create_atoms molecule must have coordinates");
-    if (onemol->typeflag == 0) error->all(FLERR, "Create_atoms molecule must have atom types");
-=======
   if (mode == ATOM) {
-    if (ntype <= 0 || ntype > atom->ntypes)
+    if ((ntype <= 0) || (ntype > atom->ntypes))
       error->all(FLERR, "Invalid atom type in create_atoms command");
   } else if (mode == MOLECULE) {
     if (onemol->xflag == 0)
       error->all(FLERR, "Create_atoms molecule must have coordinates");
     if (onemol->typeflag == 0)
       error->all(FLERR, "Create_atoms molecule must have atom types");
->>>>>>> bd373d60
     if (ntype + onemol->ntypes <= 0 || ntype + onemol->ntypes > atom->ntypes)
       error->all(FLERR, "Invalid atom type in create_atoms mol command");
     if (onemol->tag_require && !atom->tag_enable)
@@ -318,6 +286,13 @@
     onemol->compute_center();
     ranmol = new RanMars(lmp, molseed + comm->me);
   }
+
+  if (style == MESH) {
+    if (mode == MOLECULE)
+      error->all(FLERR, "Create_atoms mesh is not compatible with the 'mol' option");
+    if (scaleflag) error->all(FLERR, "Create_atoms mesh must use 'units box' option");
+  }
+
 
   ranlatt = nullptr;
   if (subsetflag != NONE) ranlatt = new RanMars(lmp, subsetseed + comm->me);
