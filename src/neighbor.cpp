/* ----------------------------------------------------------------------
   LAMMPS - Large-scale Atomic/Molecular Massively Parallel Simulator
   http://lammps.sandia.gov, Sandia National Laboratories
   Steve Plimpton, sjplimp@sandia.gov

   Copyright (2003) Sandia Corporation.  Under the terms of Contract
   DE-AC04-94AL85000 with Sandia Corporation, the U.S. Government retains
   certain rights in this software.  This software is distributed under
   the GNU General Public License.

   See the README file in the top-level LAMMPS directory.
------------------------------------------------------------------------- */

/* ----------------------------------------------------------------------
   Contributing author (triclinic and multi-neigh) : Pieter in 't Veld (SNL)
------------------------------------------------------------------------- */

#include <mpi.h>
#include <math.h>
#include <stdlib.h>
#include <string.h>
#include "neighbor.h"
#include "neigh_list.h"
#include "neigh_request.h"
#include "style_nbin.h"
#include "style_nstencil.h"
#include "style_npair.h"
#include "style_ntopo.h"
#include "atom.h"
#include "atom_vec.h"
#include "comm.h"
#include "force.h"
#include "pair.h"
#include "domain.h"
#include "group.h"
#include "modify.h"
#include "fix.h"
#include "compute.h"
#include "update.h"
#include "respa.h"
#include "output.h"
#include "citeme.h"
#include "memory.h"
#include "error.h"

#include <map>

using namespace LAMMPS_NS;
using namespace NeighConst;

#define RQDELTA 1
#define EXDELTA 1

#define BIG 1.0e20

enum{NSQ,BIN,MULTI};     // also in NBin, NeighList, NStencil
enum{NONE,ALL,PARTIAL,TEMPLATE};

static const char cite_neigh_multi[] =
  "neighbor multi command:\n\n"
  "@Article{Intveld08,\n"
  " author =  {P.{\\,}J.~in{\\,}'t~Veld and S.{\\,}J.~Plimpton"
  " and G.{\\,}S.~Grest},\n"
  " title =   {Accurate and Efficient Methods for Modeling Colloidal\n"
  "            Mixtures in an Explicit Solvent using Molecular Dynamics},\n"
  " journal = {Comp.~Phys.~Comm.},\n"
  " year =    2008,\n"
  " volume =  179,\n"
  " pages =   {320--329}\n"
  "}\n\n";

//#define NEIGH_LIST_DEBUG 1

/* ---------------------------------------------------------------------- */

Neighbor::Neighbor(LAMMPS *lmp) : Pointers(lmp)
{
  MPI_Comm_rank(world,&me);
  MPI_Comm_size(world,&nprocs);

  firsttime = 1;

  style = BIN;
  every = 1;
  delay = 10;
  dist_check = 1;
  pgsize = 100000;
  oneatom = 2000;
  binsizeflag = 0;
  build_once = 0;
  cluster_check = 0;
  ago = -1;

  cutneighmax = 0.0;
  cutneighsq = NULL;
  cutneighghostsq = NULL;
  cuttype = NULL;
  cuttypesq = NULL;
  fixchecklist = NULL;

  // pairwise neighbor lists and associated data structs

  nlist = 0;
  lists = NULL;

  nbin = 0;
  neigh_bin = NULL;

  nstencil = 0;
  neigh_stencil = NULL;

  neigh_pair = NULL;

  nstencil_perpetual = 0;
  slist = NULL;

  npair_perpetual = 0;
  plist = NULL;

  nrequest = maxrequest = 0;
  requests = NULL;

  old_nrequest = 0;
  old_requests = NULL;

  old_style = style;
  old_triclinic = 0;
  old_pgsize = pgsize;
  old_oneatom = oneatom;

  zeroes = NULL;

  binclass = NULL;
  binnames = NULL;
  binmasks = NULL;
  stencilclass = NULL;
  stencilnames = NULL;
  stencilmasks = NULL;

  // topology lists

  bondwhich = anglewhich = dihedralwhich = improperwhich = NONE;

  neigh_bond = NULL;
  neigh_angle = NULL;
  neigh_dihedral = NULL;
  neigh_improper = NULL;

  // coords at last neighboring

  maxhold = 0;
  xhold = NULL;
  lastcall = -1;
  last_setup_bins = -1;

  // pair exclusion list info

  includegroup = 0;

  nex_type = maxex_type = 0;
  ex1_type = ex2_type = NULL;
  ex_type = NULL;

  nex_group = maxex_group = 0;
  ex1_group = ex2_group = ex1_bit = ex2_bit = NULL;

  nex_mol = maxex_mol = 0;
  ex_mol_group = ex_mol_bit = NULL;

  // Kokkos setting

  copymode = 0;
}

/* ---------------------------------------------------------------------- */

Neighbor::~Neighbor()
{
  if (copymode) return;

  memory->destroy(cutneighsq);
  memory->destroy(cutneighghostsq);
  delete [] cuttype;
  delete [] cuttypesq;
  delete [] fixchecklist;

  for (int i = 0; i < nlist; i++) delete lists[i];
  for (int i = 0; i < nbin; i++) delete neigh_bin[i];
  for (int i = 0; i < nstencil; i++) delete neigh_stencil[i];
  for (int i = 0; i < nlist; i++) delete neigh_pair[i];
  delete [] lists;
  delete [] neigh_bin;
  delete [] neigh_stencil;
  delete [] neigh_pair;

  delete [] slist;
  delete [] plist;

  for (int i = 0; i < nrequest; i++) delete requests[i];
  memory->sfree(requests);
  for (int i = 0; i < old_nrequest; i++) delete old_requests[i];
  memory->sfree(old_requests);

  delete [] zeroes;

  delete [] binclass;
  delete [] binnames;
  delete [] binmasks;
  delete [] stencilclass;
  delete [] stencilnames;
  delete [] stencilmasks;
  delete [] pairclass;
  delete [] pairnames;
  delete [] pairmasks;

  delete neigh_bond;
  delete neigh_angle;
  delete neigh_dihedral;
  delete neigh_improper;

  memory->destroy(xhold);

  memory->destroy(ex1_type);
  memory->destroy(ex2_type);
  memory->destroy(ex_type);

  memory->destroy(ex1_group);
  memory->destroy(ex2_group);
  delete [] ex1_bit;
  delete [] ex2_bit;

  memory->destroy(ex_mol_group);
  delete [] ex_mol_bit;
}

/* ---------------------------------------------------------------------- */

void Neighbor::init()
{
  int i,j,n;

  ncalls = ndanger = 0;
  dimension = domain->dimension;
  triclinic = domain->triclinic;
  newton_pair = force->newton_pair;

  // error check

  if (delay > 0 && (delay % every) != 0)
    error->all(FLERR,"Neighbor delay must be 0 or multiple of every setting");

  if (pgsize < 10*oneatom)
    error->all(FLERR,"Neighbor page size must be >= 10x the one atom setting");

  // ------------------------------------------------------------------
  // settings

  // bbox lo/hi ptrs = bounding box of entire domain, stored by Domain

  if (triclinic == 0) {
    bboxlo = domain->boxlo;
    bboxhi = domain->boxhi;
  } else {
    bboxlo = domain->boxlo_bound;
    bboxhi = domain->boxhi_bound;
  }

  // set neighbor cutoffs (force cutoff + skin)
  // trigger determines when atoms migrate and neighbor lists are rebuilt
  //   needs to be non-zero for migration distance check
  //   even if pair = NULL and no neighbor lists are used
  // cutneigh = force cutoff + skin if cutforce > 0, else cutneigh = 0
  // cutneighghost = pair cutghost if it requests it, else same as cutneigh

  triggersq = 0.25*skin*skin;
  boxcheck = 0;
  if (domain->box_change && (domain->xperiodic || domain->yperiodic ||
                             (dimension == 3 && domain->zperiodic)))
      boxcheck = 1;

  n = atom->ntypes;
  if (cutneighsq == NULL) {
    if (lmp->kokkos) init_cutneighsq_kokkos(n);
    else memory->create(cutneighsq,n+1,n+1,"neigh:cutneighsq");
    memory->create(cutneighghostsq,n+1,n+1,"neigh:cutneighghostsq");
    cuttype = new double[n+1];
    cuttypesq = new double[n+1];
  }

  double cutoff,delta,cut;
  cutneighmin = BIG;
  cutneighmax = 0.0;

  for (i = 1; i <= n; i++) {
    cuttype[i] = cuttypesq[i] = 0.0;
    for (j = 1; j <= n; j++) {
      if (force->pair) cutoff = sqrt(force->pair->cutsq[i][j]);
      else cutoff = 0.0;
      if (cutoff > 0.0) delta = skin;
      else delta = 0.0;
      cut = cutoff + delta;

      cutneighsq[i][j] = cut*cut;
      cuttype[i] = MAX(cuttype[i],cut);
      cuttypesq[i] = MAX(cuttypesq[i],cut*cut);
      cutneighmin = MIN(cutneighmin,cut);
      cutneighmax = MAX(cutneighmax,cut);

      if (force->pair && force->pair->ghostneigh) {
        cut = force->pair->cutghost[i][j] + skin;
        cutneighghostsq[i][j] = cut*cut;
      } else cutneighghostsq[i][j] = cut*cut;
    }
  }
  cutneighmaxsq = cutneighmax * cutneighmax;

  // rRESPA cutoffs

  int respa = 0;
  if (update->whichflag == 1 && strstr(update->integrate_style,"respa")) {
    if (((Respa *) update->integrate)->level_inner >= 0) respa = 1;
    if (((Respa *) update->integrate)->level_middle >= 0) respa = 2;
  }

  if (respa) {
    double *cut_respa = ((Respa *) update->integrate)->cutoff;
    cut_inner_sq = (cut_respa[1] + skin) * (cut_respa[1] + skin);
    cut_middle_sq = (cut_respa[3] + skin) * (cut_respa[3] + skin);
    cut_middle_inside_sq = (cut_respa[0] - skin) * (cut_respa[0] - skin);
    if (cut_respa[0]-skin < 0) cut_middle_inside_sq = 0.0;
  }

  // fixchecklist = other classes that can induce reneighboring in decide()

  restart_check = 0;
  if (output->restart_flag) restart_check = 1;

  delete [] fixchecklist;
  fixchecklist = NULL;
  fixchecklist = new int[modify->nfix];

  fix_check = 0;
  for (i = 0; i < modify->nfix; i++)
    if (modify->fix[i]->force_reneighbor)
      fixchecklist[fix_check++] = i;

  must_check = 0;
  if (restart_check || fix_check) must_check = 1;

  // set special_flag for 1-2, 1-3, 1-4 neighbors
  // flag[0] is not used, flag[1] = 1-2, flag[2] = 1-3, flag[3] = 1-4
  // flag = 0 if both LJ/Coulomb special values are 0.0
  // flag = 1 if both LJ/Coulomb special values are 1.0
  // flag = 2 otherwise or if KSpace solver is enabled
  // pairwise portion of KSpace solver uses all 1-2,1-3,1-4 neighbors
  // or selected Coulomb-approixmation pair styles require it

  if (force->special_lj[1] == 0.0 && force->special_coul[1] == 0.0)
    special_flag[1] = 0;
  else if (force->special_lj[1] == 1.0 && force->special_coul[1] == 1.0)
    special_flag[1] = 1;
  else special_flag[1] = 2;

  if (force->special_lj[2] == 0.0 && force->special_coul[2] == 0.0)
    special_flag[2] = 0;
  else if (force->special_lj[2] == 1.0 && force->special_coul[2] == 1.0)
    special_flag[2] = 1;
  else special_flag[2] = 2;

  if (force->special_lj[3] == 0.0 && force->special_coul[3] == 0.0)
    special_flag[3] = 0;
  else if (force->special_lj[3] == 1.0 && force->special_coul[3] == 1.0)
    special_flag[3] = 1;
  else special_flag[3] = 2;

  if (force->kspace || force->pair_match("coul/wolf",0) ||
      force->pair_match("coul/dsf",0) || force->pair_match("thole",0))
     special_flag[1] = special_flag[2] = special_flag[3] = 2;

  // maxwt = max multiplicative factor on atom indices stored in neigh list

  maxwt = 0;
  if (special_flag[1] == 2) maxwt = 2;
  if (special_flag[2] == 2) maxwt = 3;
  if (special_flag[3] == 2) maxwt = 4;

  // ------------------------------------------------------------------
  // xhold array

  // free if not needed for this run

  if (dist_check == 0) {
    memory->destroy(xhold);
    maxhold = 0;
    xhold = NULL;
  }

  // first time allocation

  if (dist_check) {
    if (maxhold == 0) {
      maxhold = atom->nmax;
      memory->create(xhold,maxhold,3,"neigh:xhold");
    }
  }

  // ------------------------------------------------------------------
  // exclusion lists

  // depend on type, group, molecule settings from neigh_modify
  // warn if exclusions used with KSpace solver

  n = atom->ntypes;

  if (nex_type == 0 && nex_group == 0 && nex_mol == 0) exclude = 0;
  else exclude = 1;

  if (nex_type) {
    if (lmp->kokkos)
      init_ex_type_kokkos(n);
    else {
      memory->destroy(ex_type);
      memory->create(ex_type,n+1,n+1,"neigh:ex_type");
    }

    for (i = 1; i <= n; i++)
      for (j = 1; j <= n; j++)
        ex_type[i][j] = 0;

    for (i = 0; i < nex_type; i++) {
      if (ex1_type[i] <= 0 || ex1_type[i] > n ||
          ex2_type[i] <= 0 || ex2_type[i] > n)
        error->all(FLERR,"Invalid atom type in neighbor exclusion list");
      ex_type[ex1_type[i]][ex2_type[i]] = 1;
      ex_type[ex2_type[i]][ex1_type[i]] = 1;
    }
  }

  if (nex_group) {
    if (lmp->kokkos)
      init_ex_bit_kokkos();
    else {
      delete [] ex1_bit;
      delete [] ex2_bit;
      ex1_bit = new int[nex_group];
      ex2_bit = new int[nex_group];
    }

    for (i = 0; i < nex_group; i++) {
      ex1_bit[i] = group->bitmask[ex1_group[i]];
      ex2_bit[i] = group->bitmask[ex2_group[i]];
    }
  }

  if (nex_mol) {
    if (lmp->kokkos)
      init_ex_mol_bit_kokkos();
    else {
      delete [] ex_mol_bit;
      ex_mol_bit = new int[nex_mol];
    }

    for (i = 0; i < nex_mol; i++)
      ex_mol_bit[i] = group->bitmask[ex_mol_group[i]];
  }

  if (exclude && force->kspace && me == 0)
    error->warning(FLERR,"Neighbor exclusions used with KSpace solver "
                   "may give inconsistent Coulombic energies");

  // ------------------------------------------------------------------
  // create pairwise lists
  // one-time call to init_styles() to scan style files and setup
  // init_pair() creates auxiliary classes: NBin, NStencil, NPair

  if (firsttime) init_styles();
  firsttime = 0;

  init_pair();

  // invoke copy_neighbor_info() in Bin,Stencil,Pair classes
  // copied once per run in case any cutoff, exclusion, special info changed

  for (i = 0; i < nbin; i++) neigh_bin[i]->copy_neighbor_info();
  for (i = 0; i < nstencil; i++) neigh_stencil[i]->copy_neighbor_info();
  for (i = 0; i < nlist; i++)
    if (neigh_pair[i]) neigh_pair[i]->copy_neighbor_info();

  if (!same && comm->me == 0) print_pairwise_info();
  requests_new2old();

  // ------------------------------------------------------------------
  // create topology lists
  // instantiated topo styles can change from run to run

  init_topology();
}

/* ----------------------------------------------------------------------
   create and initialize lists of Nbin, Nstencil, NPair classes
   lists have info on all classes in 3 style*.h files
   cannot do this in constructor, b/c too early to instantiate classes
------------------------------------------------------------------------- */

void Neighbor::init_styles()
{
  // extract info from NBin classes listed in style_nbin.h

  nbclass = 0;

#define NBIN_CLASS
#define NBinStyle(key,Class,bitmasks) nbclass++;
#include "style_nbin.h"
#undef NBinStyle
#undef NBIN_CLASS

  binclass = new BinCreator[nbclass]; 
  binnames = new char*[nbclass];
  binmasks = new int[nbclass];
  nbclass = 0;

#define NBIN_CLASS
#define NBinStyle(key,Class,bitmasks) \
  binnames[nbclass] = (char *) #key; \
  binclass[nbclass] = &bin_creator<Class>; \
  binmasks[nbclass++] = bitmasks;
#include "style_nbin.h"
#undef NBinStyle
#undef NBIN_CLASS

  // extract info from NStencil classes listed in style_nstencil.h

  nsclass = 0;

#define NSTENCIL_CLASS
#define NStencilStyle(key,Class,bitmasks) nsclass++;
#include "style_nstencil.h"
#undef NStencilStyle
#undef NSTENCIL_CLASS

  stencilclass = new StencilCreator[nsclass]; 
  stencilnames = new char*[nsclass];
  stencilmasks = new int[nsclass];
  nsclass = 0;

#define NSTENCIL_CLASS
#define NStencilStyle(key,Class,bitmasks) \
  stencilnames[nsclass] = (char *) #key; \
  stencilclass[nsclass] = &stencil_creator<Class>; \
  stencilmasks[nsclass++] = bitmasks;
#include "style_nstencil.h"
#undef NStencilStyle
#undef NSTENCIL_CLASS

  // extract info from NPair classes listed in style_npair.h

  npclass = 0;

#define NPAIR_CLASS
#define NPairStyle(key,Class,bitmasks) npclass++;
#include "style_npair.h"
#undef NPairStyle
#undef NPAIR_CLASS

  pairclass = new PairCreator[npclass]; 
  pairnames = new char*[npclass];
  pairmasks = new int[npclass];
  npclass = 0;

#define NPAIR_CLASS
#define NPairStyle(key,Class,bitmasks) \
  pairnames[npclass] = (char *) #key; \
  pairclass[npclass] = &pair_creator<Class>; \
  pairmasks[npclass++] = bitmasks;
#include "style_npair.h"
#undef NPairStyle
#undef NPAIR_CLASS
}

/* ----------------------------------------------------------------------
   create and initialize NPair classes
------------------------------------------------------------------------- */

void Neighbor::init_pair()
{
  int i,j,k,m;

  // test if pairwise lists need to be re-created
  // no need to re-create if:
  //   neigh style, triclinic, pgsize, oneatom have not changed
  //   current requests = old requests
  // first archive request params for current requests
  //   before possibly changing them below

  for (i = 0; i < nrequest; i++) requests[i]->archive();

  same = 1;
  if (style != old_style) same = 0;
  if (triclinic != old_triclinic) same = 0;
  if (pgsize != old_pgsize) same = 0;
  if (oneatom != old_oneatom) same = 0;
  if (nrequest != old_nrequest) same = 0;
  else
    for (i = 0; i < nrequest; i++)
      if (requests[i]->identical(old_requests[i]) == 0) same = 0;

#ifdef NEIGH_LIST_DEBUG
  if (comm->me == 0) printf("SAME flag %d\n",same);
#endif

  if (same) return;
  
  // delete old lists and create new ones

  for (i = 0; i < nlist; i++) delete lists[i];
  for (i = 0; i < nbin; i++) delete neigh_bin[i];
  for (i = 0; i < nstencil; i++) delete neigh_stencil[i];
  for (i = 0; i < nlist; i++) delete neigh_pair[i];
  delete [] lists;
  delete [] neigh_bin;
  delete [] neigh_stencil;
  delete [] neigh_pair;

  nlist = nrequest;
  
  lists = new NeighList*[nrequest];
  neigh_bin = new NBin*[nrequest];
  neigh_stencil = new NStencil*[nrequest];
  neigh_pair = new NPair*[nrequest];
  
  // create individual lists, one per request
  // pass list ptr back to requestor (except for Command class)
  // wait to allocate initial pages until copy lists are detected
  
  for (i = 0; i < nrequest; i++) {
    if (requests[i]->kokkos_host || requests[i]->kokkos_device)
      create_kokkos_list(i);
    else
      lists[i] = new NeighList(lmp);
    lists[i]->index = i;
    
    if (requests[i]->pair) {
      Pair *pair = (Pair *) requests[i]->requestor;
      pair->init_list(requests[i]->id,lists[i]);
    } else if (requests[i]->fix) {
      Fix *fix = (Fix *) requests[i]->requestor;
      fix->init_list(requests[i]->id,lists[i]);
    } else if (requests[i]->compute) {
      Compute *compute = (Compute *) requests[i]->requestor;
      compute->init_list(requests[i]->id,lists[i]);
    }
  }

  // morph requests via A,B,C rules
  // this is to avoid duplicate or inefficient builds
  // update both request and list when morph

  // (A) rule: 
  // invoke post_constructor() for all lists
  // processes copy,skip,half_from_full,granhistory,respaouter lists
  // error checks and resets internal ptrs to other lists that now exist

  for (i = 0; i < nrequest; i++)
    lists[i]->post_constructor(requests[i]);
  
  // (B) rule:
  // if request = pair, half, newton != 2
  //    and full perpetual non-skip/copy list exists,
  // then morph to half_from_full of matching parent list
  // NOTE: should be OK if parent is skip list?
  //       see build method comments
  // parent can be pair or fix, so long as perpetual fix
  // NOTE: could remove newton != 2 restriction if added 
  //       half_from_full_newtoff_ghost NPair class
  //       this would require full list having ghost info
  //       would be useful when reax/c used in hybrid mode, e.g. with airebo

  for (i = 0; i < nrequest; i++) {
    if (requests[i]->pair && requests[i]->half && requests[i]->newton != 2) {
      for (j = 0; j < nrequest; j++) {
        // Kokkos doesn't yet support half from full
        if (requests[i]->kokkos_device || requests[j]->kokkos_device) continue;
        if (requests[i]->kokkos_host || requests[j]->kokkos_host) continue;

        if (requests[j]->full && requests[j]->occasional == 0 &&
            !requests[j]->skip && !requests[j]->copy) break;
      }
      if (j < nrequest) {
        requests[i]->half = 0;
        requests[i]->half_from_full = 1;
        lists[i]->listfull = lists[j];
      }
    }
  }
      
  // (C) rule: 
  // for fix/compute requests, occasional or not does not matter
  // 1st check:
  // if request = half and non-skip/copy pair half/respaouter request exists,
  // or if request = full and non-skip/copy pair full request exists,
  // or if request = gran and non-skip/copy pair gran request exists,
  // then morph to copy of the matching parent list
  // 2nd check: only if no match to 1st check
  // if request = half and non-skip/copy pair full request exists,
  // then morph to half_from_full of the matching parent list
  // for 1st or 2nd check, parent can be copy list or pair or fix
  
  for (i = 0; i < nrequest; i++) {
    if (!requests[i]->fix && !requests[i]->compute) continue;
    for (j = 0; j < nrequest; j++) {
<<<<<<< HEAD
      if (lists[j] == NULL) continue;   // Kokkos
      if (requests[i]->ssa != requests[j]->ssa) continue;
=======
      // Kokkos flags must match
      if (requests[i]->kokkos_device != requests[j]->kokkos_device) continue;
      if (requests[i]->kokkos_host != requests[j]->kokkos_host) continue;

>>>>>>> 43c459ba
      if (requests[i]->half && requests[j]->pair && 
          !requests[j]->skip && requests[j]->half && !requests[j]->copy)
        break;
      if (requests[i]->half && requests[j]->pair &&
          !requests[j]->skip && requests[j]->respaouter && !requests[j]->copy)
        break;
      if (requests[i]->full && requests[j]->pair &&
          !requests[j]->skip && requests[j]->full && !requests[j]->copy) 
        break;
      if (requests[i]->gran && requests[j]->pair &&
          !requests[j]->skip && requests[j]->gran && !requests[j]->copy)
        break;
    }
    if (j < nrequest) {
      requests[i]->copy = 1;
      requests[i]->otherlist = j;
      lists[i]->copy = 1;
      lists[i]->listcopy = lists[j];
      continue;
    }
    for (j = 0; j < nrequest; j++) {
      // Kokkos doesn't yet support half from full
      if (requests[i]->kokkos_device || requests[j]->kokkos_device) continue;
      if (requests[i]->kokkos_host || requests[j]->kokkos_host) continue;

      if (requests[i]->half && requests[j]->pair &&
          !requests[j]->skip && requests[j]->full && !requests[j]->copy)
        break;
    }
    if (j < nrequest) {
      requests[i]->half = 0;
      requests[i]->half_from_full = 1;
      lists[i]->listfull = lists[j];
    }
  }

  // assign Bin,Stencil,Pair style to each list
  
  int flag;
  for (i = 0; i < nrequest; i++) {
    flag = choose_bin(requests[i]);
    lists[i]->bin_method = flag;
    if (flag < 0) 
      error->all(FLERR,"Requested neighbor bin option does not exist");

    flag = choose_stencil(requests[i]);
    lists[i]->stencil_method = flag;
    if (flag < 0) 
      error->all(FLERR,"Requested neighbor stencil method does not exist");

    flag = choose_pair(requests[i]);
    lists[i]->pair_method = flag;
    if (flag < 0) 
      error->all(FLERR,"Requested neighbor pair method does not exist");
  }

  // instantiate unique Bin,Stencil classes in neigh_bin & neigh_stencil vecs
  // instantiate one Pair class per list in neigh_pair vec

  nbin = 0;
  for (i = 0; i < nrequest; i++) {
    flag = lists[i]->bin_method;
    if (flag == 0) continue;
    for (j = 0; j < nbin; j++)
      if (neigh_bin[j]->istyle == flag) break;
    if (j < nbin) continue;
    BinCreator bin_creator = binclass[flag-1];
    neigh_bin[nbin] = bin_creator(lmp);
    neigh_bin[nbin]->istyle = flag;
    nbin++;
  }

  nstencil = 0;
  for (i = 0; i < nrequest; i++) {
    flag = lists[i]->stencil_method;
    if (flag == 0) continue;
    for (j = 0; j < nstencil; j++)
      if (neigh_stencil[j]->istyle == flag) break;
    if (j < nstencil) continue;
    StencilCreator stencil_creator = stencilclass[flag-1];
    neigh_stencil[nstencil] = stencil_creator(lmp);
    neigh_stencil[nstencil]->istyle = flag;
    int bin_method = lists[i]->bin_method;
    for (k = 0; k < nbin; k++) {
      if (neigh_bin[k]->istyle == bin_method) {
        neigh_stencil[nstencil]->nb = neigh_bin[k];
        break;
      }
    }
    if (k == nbin) 
      error->all(FLERR,"Could not assign bin method to neighbor stencil");
    nstencil++;
  }

  for (i = 0; i < nrequest; i++) {
    flag = lists[i]->pair_method;
    if (flag == 0) {
      neigh_pair[i] = NULL;
      continue;
    }
    PairCreator pair_creator = pairclass[flag-1];
    neigh_pair[i] = pair_creator(lmp);
    neigh_pair[i]->istyle = flag;

    int bin_method = lists[i]->bin_method;
    if (bin_method == 0) neigh_pair[i]->nb = NULL;
    else {
      for (k = 0; k < nbin; k++) {
        if (neigh_bin[k]->istyle == bin_method) {
          neigh_pair[i]->nb = neigh_bin[k];
          break;
        }
      }
      if (k == nbin) 
        error->all(FLERR,"Could not assign bin method to neighbor pair");
    }
    int stencil_method = lists[i]->stencil_method;
    if (stencil_method == 0) neigh_pair[i]->ns = NULL;
    else {
      for (k = 0; k < nstencil; k++) {
        if (neigh_stencil[k]->istyle == stencil_method) {
          neigh_pair[i]->ns = neigh_stencil[k];
          break;
        }
      }
      if (k == nstencil) 
        error->all(FLERR,"Could not assign stencil method to neighbor pair");
    }
  }

  // allocate initial pages for each list, except if copy flag set
  // allocate dnum vector of zeroes if set
  
  int dnummax = 0;
  for (i = 0; i < nlist; i++) {
    if (lists[i]->copy) continue;
    lists[i]->setup_pages(pgsize,oneatom);
    dnummax = MAX(dnummax,lists[i]->dnum);
  }
  
  if (dnummax) {
    delete [] zeroes;
    zeroes = new double[dnummax];
    for (i = 0; i < dnummax; i++) zeroes[i] = 0.0;
  }

  // first-time allocation of per-atom data for lists that are built and store
  // lists that are not built: granhistory, respa inner/middle (no neigh_pair)
  // lists that do not store: copy 
  // use atom->nmax for both grow() args
  //   i.e. grow first time to expanded size to avoid future reallocs
  // also Kokkos list initialization
  
  int maxatom = atom->nmax;
  for (i = 0; i < nlist; i++)
    if (neigh_pair[i] && !lists[i]->copy) lists[i]->grow(maxatom,maxatom);

  // plist = indices of perpetual NPair classes
  //         perpetual = non-occasional, re-built at every reneighboring
  // slist = indices of perpetual NStencil classes
  //         perpetual = used by any perpetual NPair class
  
  delete [] slist;
  delete [] plist;
  nstencil_perpetual = npair_perpetual = 0;
  slist = new int[nstencil];
  plist = new int[nlist];

  for (i = 0; i < nlist; i++) {
    if (lists[i]->occasional == 0 && lists[i]->pair_method)
      plist[npair_perpetual++] = i;
  }
  
  for (i = 0; i < nstencil; i++) {
    flag = 0;
    for (j = 0; j < npair_perpetual; j++)
      if (lists[plist[j]]->stencil_method == neigh_stencil[i]->istyle) flag = 1;
    if (flag) slist[nstencil_perpetual++] = i;
  }

  // reorder plist vector if necessary
  // relevant for lists that copy/skip/half-full from parent
  // the child index must appear in plist after the parent index
  // swap two indices within plist when dependency is mis-ordered
  // done when entire pass thru plist results in no swaps
  
  NeighList *ptr;

  int done = 0;
  while (!done) {
    done = 1;
    for (i = 0; i < npair_perpetual; i++) {
      ptr = NULL;
      if (lists[plist[i]]->listcopy) ptr = lists[plist[i]]->listcopy;
      if (lists[plist[i]]->listskip) ptr = lists[plist[i]]->listskip;
      if (lists[plist[i]]->listfull) ptr = lists[plist[i]]->listfull;
      if (ptr == NULL) continue;
      for (m = 0; m < nrequest; m++)
        if (ptr == lists[m]) break;
      for (j = 0; j < npair_perpetual; j++)
        if (m == plist[j]) break;
      if (j < i) continue;
      int tmp = plist[i];     // swap I,J indices
      plist[i] = plist[j];
      plist[j] = tmp;
      done = 0;
      break;
    }
  }

  // debug output

#ifdef NEIGH_LIST_DEBUG
  for (i = 0; i < nrequest; i++) lists[i]->print_attributes();
#endif
}

/* ----------------------------------------------------------------------
   create and initialize NTopo classes
------------------------------------------------------------------------- */

void Neighbor::init_topology()
{
  int i,m;

  if (!atom->molecular) return;

  // set flags that determine which topology neighbor classes to use
  // these settings could change from run to run, depending on fixes defined
  // bonds,etc can only be broken for atom->molecular = 1, not 2
  // SHAKE sets bonds and angles negative
  // gcmc sets all bonds, angles, etc negative
  // bond_quartic sets bonds to 0
  // delete_bonds sets all interactions negative

  int bond_off = 0;
  int angle_off = 0;
  for (i = 0; i < modify->nfix; i++)
    if ((strcmp(modify->fix[i]->style,"shake") == 0)
        || (strcmp(modify->fix[i]->style,"rattle") == 0))
      bond_off = angle_off = 1;
  if (force->bond && force->bond_match("quartic")) bond_off = 1;

  if (atom->avec->bonds_allow && atom->molecular == 1) {
    for (i = 0; i < atom->nlocal; i++) {
      if (bond_off) break;
      for (m = 0; m < atom->num_bond[i]; m++)
        if (atom->bond_type[i][m] <= 0) bond_off = 1;
    }
  }

  if (atom->avec->angles_allow && atom->molecular == 1) {
    for (i = 0; i < atom->nlocal; i++) {
      if (angle_off) break;
      for (m = 0; m < atom->num_angle[i]; m++)
        if (atom->angle_type[i][m] <= 0) angle_off = 1;
    }
  }

  int dihedral_off = 0;
  if (atom->avec->dihedrals_allow && atom->molecular == 1) {
    for (i = 0; i < atom->nlocal; i++) {
      if (dihedral_off) break;
      for (m = 0; m < atom->num_dihedral[i]; m++)
        if (atom->dihedral_type[i][m] <= 0) dihedral_off = 1;
    }
  }

  int improper_off = 0;
  if (atom->avec->impropers_allow && atom->molecular == 1) {
    for (i = 0; i < atom->nlocal; i++) {
      if (improper_off) break;
      for (m = 0; m < atom->num_improper[i]; m++)
        if (atom->improper_type[i][m] <= 0) improper_off = 1;
    }
  }

  for (i = 0; i < modify->nfix; i++)
    if ((strcmp(modify->fix[i]->style,"gcmc") == 0))
      bond_off = angle_off = dihedral_off = improper_off = 1;

  // sync on/off settings across all procs

  int onoff = bond_off;
  MPI_Allreduce(&onoff,&bond_off,1,MPI_INT,MPI_MAX,world);
  onoff = angle_off;
  MPI_Allreduce(&onoff,&angle_off,1,MPI_INT,MPI_MAX,world);
  onoff = dihedral_off;
  MPI_Allreduce(&onoff,&dihedral_off,1,MPI_INT,MPI_MAX,world);
  onoff = improper_off;
  MPI_Allreduce(&onoff,&improper_off,1,MPI_INT,MPI_MAX,world);

  // instantiate NTopo classes

  if (atom->avec->bonds_allow) {
    int old_bondwhich = bondwhich;
    if (atom->molecular == 2) bondwhich = TEMPLATE;
    else if (bond_off) bondwhich = PARTIAL;
    else bondwhich = ALL;
    if (!neigh_bond || bondwhich != old_bondwhich) {
      delete neigh_bond;
      if (bondwhich == ALL) 
        neigh_bond = new NTopoBondAll(lmp);
      else if (bondwhich == PARTIAL) 
        neigh_bond = new NTopoBondPartial(lmp);
      else if (bondwhich == TEMPLATE) 
        neigh_bond = new NTopoBondTemplate(lmp);
    }
  }

  if (atom->avec->angles_allow) {
    int old_anglewhich = anglewhich;
    if (atom->molecular == 2) anglewhich = TEMPLATE;
    else if (angle_off) anglewhich = PARTIAL;
    else anglewhich = ALL;
    if (!neigh_angle || anglewhich != old_anglewhich) {
      delete neigh_angle;
      if (anglewhich == ALL) 
        neigh_angle = new NTopoAngleAll(lmp);
      else if (anglewhich == PARTIAL) 
        neigh_angle = new NTopoAnglePartial(lmp);
      else if (anglewhich == TEMPLATE) 
        neigh_angle = new NTopoAngleTemplate(lmp);
    }
  }

  if (atom->avec->dihedrals_allow) {
    int old_dihedralwhich = dihedralwhich;
    if (atom->molecular == 2) dihedralwhich = TEMPLATE;
    else if (dihedral_off) dihedralwhich = PARTIAL;
    else dihedralwhich = ALL;
    if (!neigh_dihedral || dihedralwhich != old_dihedralwhich) {
      delete neigh_dihedral;
      if (dihedralwhich == ALL) 
        neigh_dihedral = new NTopoDihedralAll(lmp);
      else if (dihedralwhich == PARTIAL) 
        neigh_dihedral = new NTopoDihedralPartial(lmp);
      else if (dihedralwhich == TEMPLATE) 
        neigh_dihedral = new NTopoDihedralTemplate(lmp);
    }
  }

  if (atom->avec->impropers_allow) {
    int old_improperwhich = improperwhich;
    if (atom->molecular == 2) improperwhich = TEMPLATE;
    else if (improper_off) improperwhich = PARTIAL;
    else improperwhich = ALL;
    if (!neigh_improper || improperwhich != old_improperwhich) {
      delete neigh_improper;
      if (improperwhich == ALL) 
        neigh_improper = new NTopoImproperAll(lmp);
      else if (improperwhich == PARTIAL) 
        neigh_improper = new NTopoImproperPartial(lmp);
      else if (improperwhich == TEMPLATE) 
        neigh_improper = new NTopoImproperTemplate(lmp);
    }
  }
}

/* ----------------------------------------------------------------------
   output summary of pairwise neighbor list info
   only called by proc 0
------------------------------------------------------------------------- */

void Neighbor::print_pairwise_info()
{
  int i,j,m;
  char str[128];
  const char *kind;
  FILE *out;

  const double cutghost = MAX(cutneighmax,comm->cutghostuser);

  double binsize, bbox[3];
  bbox[0] =  bboxhi[0]-bboxlo[0];
  bbox[1] =  bboxhi[1]-bboxlo[1];
  bbox[2] =  bboxhi[2]-bboxlo[2];
  if (binsizeflag) binsize = binsize_user;
  else if (style == BIN) binsize = 0.5*cutneighmax;
  else binsize = 0.5*cutneighmin;
  if (binsize == 0.0) binsize = bbox[0];

  int nperpetual = 0;
  int noccasional = 0;
  int nextra = 0;
  for (i = 0; i < nlist; i++) {
    if (lists[i]->pair_method == 0) nextra++;
    else if (lists[i]->occasional) noccasional++;
    else nperpetual++;
  }

  for (m = 0; m < 2; m++) {
    if (m == 0) out = screen;
    else out = logfile;

    if (out) {
      fprintf(out,"Neighbor list info ...\n");
      fprintf(out,"  update every %d steps, delay %d steps, check %s\n",
              every,delay,dist_check ? "yes" : "no");
      fprintf(out,"  max neighbors/atom: %d, page size: %d\n",
              oneatom, pgsize);
      fprintf(out,"  master list distance cutoff = %g\n",cutneighmax);
      fprintf(out,"  ghost atom cutoff = %g\n",cutghost);
      if (style != NSQ)
        fprintf(out,"  binsize = %g, bins = %g %g %g\n",binsize,
                ceil(bbox[0]/binsize), ceil(bbox[1]/binsize),
                ceil(bbox[2]/binsize));
      
      fprintf(out,"  %d neighbor lists, "
              "perpetual/occasional/extra = %d %d %d\n",
              nlist,nperpetual,noccasional,nextra);
      
      for (i = 0; i < nlist; i++) {
        if (requests[i]->pair) {
          char *pname = force->pair_match_ptr((Pair *) requests[i]->requestor);
          sprintf(str,"  (%d) pair %s",i+1,pname);
        } else if (requests[i]->fix) {
          sprintf(str,"  (%d) fix %s",i+1,
                  ((Fix *) requests[i]->requestor)->style);
        } else if (requests[i]->compute) {
          sprintf(str,"  (%d) compute %s",i+1,
                  ((Compute *) requests[i]->requestor)->style);
        } else {
          sprintf(str,"  (%d) command %s",i+1,requests[i]->command_style);
        }
        fprintf(out,"%s\n",str);
        
        if (requests[i]->half) kind = "half";
        else if (requests[i]->full) kind = "full";
        else if (requests[i]->gran) kind = "size";
        else if (requests[i]->granhistory) kind = "size/history";
        else if (requests[i]->respainner) kind = "respa/inner";
        else if (requests[i]->respamiddle) kind = "respa/middle";
        else if (requests[i]->respaouter) kind = "respa/outer";
        else if (requests[i]->half_from_full) kind = "half/from/full";
        if (requests[i]->occasional) fprintf(out,", occasional");
        else fprintf(out,", perpetual");
        if (requests[i]->ghost) fprintf(out,", ghost");
        if (requests[i]->ssa) fprintf(out,", ssa");
        if (requests[i]->omp) fprintf(out,", omp");
        if (requests[i]->intel) fprintf(out,", intel");
        if (requests[i]->kokkos_device) fprintf(out,", kokkos_device");
        if (requests[i]->kokkos_host) fprintf(out,", kokkos_host");
        if (requests[i]->copy) 
          fprintf(out,", copy from (%d)",requests[i]->otherlist+1);
        if (requests[i]->skip)
          fprintf(out,", skip from (%d)",requests[i]->otherlist+1);
        if (requests[i]->off2on) fprintf(out,", off2on");
        fprintf(out,"\n");
        
        if (lists[i]->pair_method == 0) fprintf(out,"      pair build: none\n");
        else fprintf(out,"      pair build: %s\n",
                     pairnames[lists[i]->pair_method-1]);
        
        if (lists[i]->stencil_method == 0) fprintf(out,"      stencil: none\n");
        else fprintf(out,"      stencil: %s\n",
                     stencilnames[lists[i]->stencil_method-1]);
        
        if (lists[i]->bin_method == 0) fprintf(out,"      bin: none\n");
        else fprintf(out,"      bin: %s\n",binnames[lists[i]->bin_method-1]);
      }
      
      /*
      fprintf(out,"  %d stencil methods\n",nstencil);
      for (i = 0; i < nstencil; i++)
        fprintf(out,"    (%d) %s\n",
        i+1,stencilnames[neigh_stencil[i]->istyle-1]);

      fprintf(out,"  %d bin methods\n",nbin);
      for (i = 0; i < nbin; i++)
        fprintf(out,"    (%d) %s\n",i+1,binnames[neigh_bin[i]->istyle-1]);
      */
    }
  }
}
  
/* ----------------------------------------------------------------------
   delete old NeighRequests
   copy current requests and params to old for next run
------------------------------------------------------------------------- */

void Neighbor::requests_new2old()
{
  for (int i = 0; i < old_nrequest; i++) delete old_requests[i];
  memory->sfree(old_requests);

  old_nrequest = nrequest;
  old_requests = requests;
  nrequest = maxrequest = 0;
  requests = NULL;
  old_style = style;
  old_triclinic = triclinic;
  old_pgsize = pgsize;
  old_oneatom = oneatom;
}

/* ----------------------------------------------------------------------
   assign NBin class to a NeighList
   use neigh request settings to build mask
   match mask to list of masks of known Nbin classes
   return index+1 of match in list of masks
   return 0 for no binning
   return -1 if no match
------------------------------------------------------------------------- */

int Neighbor::choose_bin(NeighRequest *rq)
{
  // no binning needed

  if (style == NSQ) return 0;
  if (rq->skip || rq->copy || rq->half_from_full) return 0;
  if (rq->granhistory) return 0;
  if (rq->respainner || rq->respamiddle) return 0;

  // flags for settings the request + system requires of NBin class
  //   ssaflag = no/yes ssa request
  //   intelflag = no/yes intel request
  //   kokkos_device_flag = no/yes kokkos device request
  //   kokkos_host_flag = no/yes kokkos host request

  int ssaflag,intelflag,kokkos_device_flag,kokkos_host_flag;

  ssaflag = intelflag = kokkos_device_flag = kokkos_host_flag = 0;

  if (rq->ssa) ssaflag = NB_SSA;
  if (rq->intel) intelflag = NB_INTEL;
  if (rq->kokkos_device) kokkos_device_flag = NB_KOKKOS_DEVICE;
  if (rq->kokkos_host) kokkos_host_flag = NB_KOKKOS_HOST;

  // use flags to match exactly one of NBin class masks, bit by bit

  int mask;

  for (int i = 0; i < nbclass; i++) {
    mask = binmasks[i];

    if (ssaflag != (mask & NB_SSA)) continue;
    if (intelflag != (mask & NB_INTEL)) continue;
    if (kokkos_device_flag != (mask & NB_KOKKOS_DEVICE)) continue;
    if (kokkos_host_flag != (mask & NB_KOKKOS_HOST)) continue;

    return i+1;
  }

  // error return if matched none

  return -1;
}

/* ----------------------------------------------------------------------
   assign NStencil class to a NeighList
   use neigh request settings to build mask
   match mask to list of masks of known NStencil classes
   return index+1 of match in list of masks
   return 0 for no binning
   return -1 if no match
------------------------------------------------------------------------- */

int Neighbor::choose_stencil(NeighRequest *rq)
{
  // no stencil creation needed

  if (style == NSQ) return 0;
  if (rq->skip || rq->copy || rq->half_from_full) return 0;
  if (rq->granhistory) return 0;
  if (rq->respainner || rq->respamiddle) return 0;

  // flags for settings the request + system requires of NStencil class
  //   halfflag = half request (gran and respa are also half lists)
  //   fullflag = full request
  //   ghostflag = no/yes ghost request
  //   ssaflag = no/yes ssa request
  //   dimension = 2d/3d
  //   newtflag = newton off/on request
  //   triclinic = orthgonal/triclinic box

  int halfflag,fullflag,ghostflag,ssaflag;

  halfflag = fullflag = ghostflag = ssaflag = 0;

  if (rq->half) halfflag = 1;
  if (rq->full) fullflag = 1;
  if (rq->gran) halfflag = 1;
  if (rq->respaouter) halfflag = 1;

  if (rq->ghost) ghostflag = NS_GHOST;
  if (rq->ssa) ssaflag = NS_SSA;

  int newtflag;
  if (rq->newton == 0 && newton_pair) newtflag = 1;
  else if (rq->newton == 0 && !newton_pair) newtflag = 0;
  else if (rq->newton == 1) newtflag = 1;
  else if (rq->newton == 2) newtflag = 0;


  // use flags to match exactly one of NStencil class masks, bit by bit
  // exactly one of halfflag,fullflag is set and thus must match

  int mask;

  for (int i = 0; i < nsclass; i++) {
    mask = stencilmasks[i];

    if (halfflag) {
      if (!(mask & NS_HALF)) continue;
    } else if (fullflag) {
      if (!(mask & NS_FULL)) continue;
    }

    if (ghostflag != (mask & NS_GHOST)) continue;
    if (ssaflag != (mask & NS_SSA)) continue;

    if (style == BIN && !(mask & NS_BIN)) continue;
    if (style == MULTI && !(mask & NS_MULTI)) continue;

    if (dimension == 2 && !(mask & NS_2D)) continue;
    if (dimension == 3 && !(mask & NS_3D)) continue;

    if (newtflag && !(mask & NS_NEWTON)) continue;
    if (!newtflag && !(mask & NS_NEWTOFF)) continue;

    if (!triclinic && !(mask & NS_ORTHO)) continue;
    if (triclinic && !(mask & NS_TRI)) continue;

    return i+1;
  }

  // error return if matched none

  return -1;
}

/* ----------------------------------------------------------------------
   assign NPair class to a NeighList
   use neigh request settings to build mask
   match mask to list of masks of known NPair classes
   return index+1 of match in list of masks
   return 0 for no binning
   return -1 if no match
------------------------------------------------------------------------- */

int Neighbor::choose_pair(NeighRequest *rq)
{
  // no NPair build performed

  if (rq->granhistory) return 0;
  if (rq->respainner || rq->respamiddle) return 0;

  // error check for includegroup with ghost neighbor request

  if (includegroup && rq->ghost)
    error->all(FLERR,"Neighbor include group not allowed "
               "with ghost neighbors");

  // flags for settings the request + system requires of NPair class
  //   copyflag = no/yes copy request
  //   skipflag = no/yes skip request
  //   halfflag = half request (gran and respa are also half lists)
  //   fullflag = full request
  //   halffullflag = half_from_full request
  //   sizeflag = no/yes gran request for finite-size particles
  //   ghostflag = no/yes ghost request
  //   respaflag = no/yes respa request
  //   off2onflag = no/yes off2on request
  //   onesideflag = no/yes granonesided request
  //   ssaflag = no/yes request
  //   ompflag = no/yes omp request
  //   intelflag = no/yes intel request
  //   kokkos_device_flag = no/yes Kokkos device request
  //   kokkos_host_flag = no/yes Kokkos host request
  //   newtflag = newton off/on request
  //   style = NSQ/BIN/MULTI neighbor style
  //   triclinic = orthgonal/triclinic box

  int copyflag,skipflag,halfflag,fullflag,halffullflag,sizeflag,respaflag,
    ghostflag,off2onflag,onesideflag,ssaflag,ompflag,intelflag,kokkos_device_flag,kokkos_host_flag;

  copyflag = skipflag = halfflag = fullflag = halffullflag = sizeflag = 
    ghostflag = respaflag = off2onflag = onesideflag = ssaflag = 
    ompflag = intelflag = kokkos_device_flag = kokkos_host_flag = 0;

  if (rq->copy) copyflag = NP_COPY;
  if (rq->skip) skipflag = NP_SKIP;

  // NOTE: exactly one of these request flags is set (see neigh_request.h)
  //       this requires gran/respaouter also set halfflag
  //       can simplify this logic, if follow NOTE in neigh_request.h
  //       all why do size/off2on and size/off2on/oneside set NP_HALF
  //         either should set both half & full, or half should be in file name
  //         to be consistent with how other NP classes use "half"

  if (rq->half) halfflag = 1;
  if (rq->full) fullflag = 1;
  if (rq->half_from_full) halffullflag = 1;
  if (rq->gran) {
    sizeflag = NP_SIZE;
    halfflag = 1;
  }
  if (rq->respaouter) {
    respaflag = NP_RESPA;
    halfflag = 1;
  }

  if (rq->ghost) ghostflag = NP_GHOST;
  if (rq->off2on) off2onflag = NP_OFF2ON;
  if (rq->granonesided) onesideflag = NP_ONESIDE;
  if (rq->ssa) ssaflag = NP_SSA;
  if (rq->omp) ompflag = NP_OMP;
  if (rq->intel) intelflag = NP_INTEL;
  if (rq->kokkos_device) kokkos_device_flag = NP_KOKKOS_DEVICE;
  if (rq->kokkos_host) kokkos_host_flag = NP_KOKKOS_HOST;

  int newtflag;
  if (rq->newton == 0 && newton_pair) newtflag = 1;
  else if (rq->newton == 0 && !newton_pair) newtflag = 0;
  else if (rq->newton == 1) newtflag = 1;
  else if (rq->newton == 2) newtflag = 0;

  // use flags to match exactly one of NPair class masks, bit by bit
  // copyflag match returns with no further checks
  // exactly one of halfflag,fullflag,halffullflag is set and thus must match

  int mask;

  //printf("FLAGS: %d %d %d %d %d %d %d %d %d %d %d %d %d %d\n",
  //       copyflag,skipflag,halfflag,fullflag,halffullflag,
  //       sizeflag,respaflag,ghostflag,off2onflag,onesideflag,ssaflag,
  //       ompflag,intelflag,newtflag);

  for (int i = 0; i < npclass; i++) {
    mask = pairmasks[i];

    if (copyflag && (mask & NP_COPY)) {
      if (kokkos_device_flag != (mask & NP_KOKKOS_DEVICE)) continue;
      if (kokkos_host_flag != (mask & NP_KOKKOS_HOST)) continue;
      return i+1;
    }
    if (skipflag != (mask & NP_SKIP)) continue;

    if (halfflag) {
      if (!(mask & NP_HALF)) continue;
    } else if (fullflag) {
      if (!(mask & NP_FULL)) continue;
    } else if (halffullflag) {
      if (!(mask & NP_HALFFULL)) continue;
    }

    if (sizeflag != (mask & NP_SIZE)) continue;
    if (respaflag != (mask & NP_RESPA)) continue;
    if (ghostflag != (mask & NP_GHOST)) continue;
    if (off2onflag != (mask & NP_OFF2ON)) continue;
    if (onesideflag != (mask & NP_ONESIDE)) continue;
    if (ssaflag != (mask & NP_SSA)) continue;
    if (ompflag != (mask & NP_OMP)) continue;
    if (intelflag != (mask & NP_INTEL)) continue;
    if (kokkos_device_flag != (mask & NP_KOKKOS_DEVICE)) continue;
    if (kokkos_host_flag != (mask & NP_KOKKOS_HOST)) continue;

    if (style == NSQ && !(mask & NP_NSQ)) continue;
    if (style == BIN && !(mask & NP_BIN)) continue;
    if (style == MULTI && !(mask & NP_MULTI)) continue;

    if (newtflag && !(mask & NP_NEWTON)) continue;
    if (!newtflag && !(mask & NP_NEWTOFF)) continue;

    if (!triclinic && !(mask & NP_ORTHO)) continue;
    if (triclinic && !(mask & NP_TRI)) continue;

    return i+1;
  }

  //printf("NO MATCH\n");

  // error return if matched none

  return -1;
}

/* ----------------------------------------------------------------------
   called by other classes to request a pairwise neighbor list
------------------------------------------------------------------------- */

int Neighbor::request(void *requestor, int instance)
{
  if (nrequest == maxrequest) {
    maxrequest += RQDELTA;
    requests = (NeighRequest **)
      memory->srealloc(requests,maxrequest*sizeof(NeighRequest *),
                       "neighbor:requests");
  }

  requests[nrequest] = new NeighRequest(lmp);
  requests[nrequest]->index = nrequest;
  requests[nrequest]->requestor = requestor;
  requests[nrequest]->requestor_instance = instance;
  nrequest++;
  return nrequest-1;
}

/* ----------------------------------------------------------------------
   one instance per entry in style_neigh_bin.h
------------------------------------------------------------------------- */

template <typename T>
NBin *Neighbor::bin_creator(LAMMPS *lmp)
{
  return new T(lmp);
}

/* ----------------------------------------------------------------------
   one instance per entry in style_neigh_stencil.h
------------------------------------------------------------------------- */

template <typename T>
NStencil *Neighbor::stencil_creator(LAMMPS *lmp)
{
  return new T(lmp);
}

/* ----------------------------------------------------------------------
   one instance per entry in style_neigh_pair.h
------------------------------------------------------------------------- */

template <typename T>
NPair *Neighbor::pair_creator(LAMMPS *lmp)
{
  return new T(lmp);
}

/* ----------------------------------------------------------------------
   setup neighbor binning and neighbor stencils
   called before run and every reneighbor if box size/shape changes
   only operates on perpetual lists
   build_one() operates on occasional lists
------------------------------------------------------------------------- */

void Neighbor::setup_bins()
{
  // invoke setup_bins() for all NBin
  // actual binning is performed in build()

  for (int i = 0; i < nbin; i++)
    neigh_bin[i]->setup_bins(style);

  // invoke create_setup() and create() for all perpetual NStencil
  // same ops performed for occasional lists in build_one()

  for (int i = 0; i < nstencil_perpetual; i++) {
    neigh_stencil[slist[i]]->create_setup();
    neigh_stencil[slist[i]]->create();
  }

  last_setup_bins = update->ntimestep;
}

/* ---------------------------------------------------------------------- */

int Neighbor::decide()
{
  if (must_check) {
    bigint n = update->ntimestep;
    if (restart_check && n == output->next_restart) return 1;
    for (int i = 0; i < fix_check; i++)
      if (n == modify->fix[fixchecklist[i]]->next_reneighbor) return 1;
  }

  ago++;
  if (ago >= delay && ago % every == 0) {
    if (build_once) return 0;
    if (dist_check == 0) return 1;
    return check_distance();
  } else return 0;
}

/* ----------------------------------------------------------------------
   if any atom moved trigger distance (half of neighbor skin) return 1
   shrink trigger distance if box size has changed
   conservative shrink procedure:
     compute distance each of 8 corners of box has moved since last reneighbor
     reduce skin distance by sum of 2 largest of the 8 values
     new trigger = 1/2 of reduced skin distance
   for orthogonal box, only need 2 lo/hi corners
   for triclinic, need all 8 corners since deformations can displace all 8
------------------------------------------------------------------------- */

int Neighbor::check_distance()
{
  double delx,dely,delz,rsq;
  double delta,deltasq,delta1,delta2;

  if (boxcheck) {
    if (triclinic == 0) {
      delx = bboxlo[0] - boxlo_hold[0];
      dely = bboxlo[1] - boxlo_hold[1];
      delz = bboxlo[2] - boxlo_hold[2];
      delta1 = sqrt(delx*delx + dely*dely + delz*delz);
      delx = bboxhi[0] - boxhi_hold[0];
      dely = bboxhi[1] - boxhi_hold[1];
      delz = bboxhi[2] - boxhi_hold[2];
      delta2 = sqrt(delx*delx + dely*dely + delz*delz);
      delta = 0.5 * (skin - (delta1+delta2));
      deltasq = delta*delta;
    } else {
      domain->box_corners();
      delta1 = delta2 = 0.0;
      for (int i = 0; i < 8; i++) {
        delx = corners[i][0] - corners_hold[i][0];
        dely = corners[i][1] - corners_hold[i][1];
        delz = corners[i][2] - corners_hold[i][2];
        delta = sqrt(delx*delx + dely*dely + delz*delz);
        if (delta > delta1) delta1 = delta;
        else if (delta > delta2) delta2 = delta;
      }
      delta = 0.5 * (skin - (delta1+delta2));
      deltasq = delta*delta;
    }
  } else deltasq = triggersq;

  double **x = atom->x;
  int nlocal = atom->nlocal;
  if (includegroup) nlocal = atom->nfirst;

  int flag = 0;
  for (int i = 0; i < nlocal; i++) {
    delx = x[i][0] - xhold[i][0];
    dely = x[i][1] - xhold[i][1];
    delz = x[i][2] - xhold[i][2];
    rsq = delx*delx + dely*dely + delz*delz;
    if (rsq > deltasq) flag = 1;
  }

  int flagall;
  MPI_Allreduce(&flag,&flagall,1,MPI_INT,MPI_MAX,world);
  if (flagall && ago == MAX(every,delay)) ndanger++;
  return flagall;
}

/* ----------------------------------------------------------------------
   build perpetual neighbor lists
   called at setup and every few timesteps during run or minimization
   topology lists also built if topoflag = 1 (Kokkos calls with topoflag=0)
------------------------------------------------------------------------- */

void Neighbor::build(int topoflag)
{
  int i,m;

  ago = 0;
  ncalls++;
  lastcall = update->ntimestep;

  int nlocal = atom->nlocal;
  int nall = nlocal + atom->nghost;

  // check that using special bond flags will not overflow neigh lists

  if (nall > NEIGHMASK)
    error->one(FLERR,"Too many local+ghost atoms for neighbor list");

  // store current atom positions and box size if needed

  if (dist_check) {
    double **x = atom->x;
    if (includegroup) nlocal = atom->nfirst;
    if (atom->nmax > maxhold) {
      maxhold = atom->nmax;
      memory->destroy(xhold);
      memory->create(xhold,maxhold,3,"neigh:xhold");
    }
    for (i = 0; i < nlocal; i++) {
      xhold[i][0] = x[i][0];
      xhold[i][1] = x[i][1];
      xhold[i][2] = x[i][2];
    }
    if (boxcheck) {
      if (triclinic == 0) {
        boxlo_hold[0] = bboxlo[0];
        boxlo_hold[1] = bboxlo[1];
        boxlo_hold[2] = bboxlo[2];
        boxhi_hold[0] = bboxhi[0];
        boxhi_hold[1] = bboxhi[1];
        boxhi_hold[2] = bboxhi[2];
      } else {
        domain->box_corners();
        corners = domain->corners;
        for (i = 0; i < 8; i++) {
          corners_hold[i][0] = corners[i][0];
          corners_hold[i][1] = corners[i][1];
          corners_hold[i][2] = corners[i][2];
        }
      }
    }
  }

  // bin atoms for all NBin instances
  // not just NBin associated with perpetual lists
  // b/c cannot wait to bin occasional lists in build_one() call
  // if bin then, atoms may have moved outside of proc domain & bin extent,
  //   leading to errors or even a crash

  if (style != NSQ) {
    for (int i = 0; i < nbin; i++) {
      neigh_bin[i]->bin_atoms_setup(nall);
      neigh_bin[i]->bin_atoms();
    }
  }

  // build pairwise lists for all perpetual NPair/NeighList
  // grow() with nlocal/nall args so that only realloc if have to

  for (i = 0; i < npair_perpetual; i++) {
    m = plist[i];
    lists[m]->grow(nlocal,nall);
    neigh_pair[m]->build_setup();
    neigh_pair[m]->build(lists[m]);
  }

  // build topology lists for bonds/angles/etc

  if (atom->molecular && topoflag) build_topology();
}

/* ----------------------------------------------------------------------
   build topology neighbor lists: bond, angle, dihedral, improper
   copy their list info back to Neighbor for access by bond/angle/etc classes
------------------------------------------------------------------------- */

void Neighbor::build_topology()
{
  if (force->bond) {
    neigh_bond->build();
    nbondlist = neigh_bond->nbondlist;
    bondlist = neigh_bond->bondlist;
  }
  if (force->angle) {
    neigh_angle->build();
    nanglelist = neigh_angle->nanglelist;
    anglelist = neigh_angle->anglelist;
  }
  if (force->dihedral) {
    neigh_dihedral->build();
    ndihedrallist = neigh_dihedral->ndihedrallist;
    dihedrallist = neigh_dihedral->dihedrallist;
  }
  if (force->improper) {
    neigh_improper->build();
    nimproperlist = neigh_improper->nimproperlist;
    improperlist = neigh_improper->improperlist;
  }
}

/* ----------------------------------------------------------------------
   build a single occasional pairwise neighbor list indexed by I
   called by other classes
------------------------------------------------------------------------- */

void Neighbor::build_one(class NeighList *mylist, int preflag)
{
  // check if list structure is initialized

  if (mylist == NULL)
    error->all(FLERR,"Trying to build an occasional neighbor list "
               "before initialization completed");

  // build_one() should never be invoked on a perpetual list

  if (!mylist->occasional) 
    error->all(FLERR,"Neighbor build one invoked on perpetual list");

  // no need to build if already built since last re-neighbor
  // preflag is set by fix bond/create and fix bond/swap
  //   b/c they invoke build_one() on same step neigh list is re-built,
  //   but before re-build, so need to use ">" instead of ">="

  NPair *np = neigh_pair[mylist->index];

  if (preflag) {
    if (np->last_build > lastcall) return;
  } else {
    if (np->last_build >= lastcall) return;
  }

  // if this is copy list and parent is occasional list,
  // or this is half_from_full and parent is occasional list,
  // insure parent is current 

  if (mylist->listcopy && mylist->listcopy->occasional)
    build_one(mylist->listcopy,preflag);
  if (mylist->listfull && mylist->listfull->occasional)
    build_one(mylist->listfull,preflag);

  // create stencil if hasn't been created since last setup_bins() call

  NStencil *ns = np->ns;
  if (ns && ns->last_create < last_setup_bins) {
    ns->create_setup();
    ns->create();
  }


  // build the list

  np->build_setup();
  np->build(mylist);
}

/* ----------------------------------------------------------------------
   set neighbor style and skin distance
------------------------------------------------------------------------- */

void Neighbor::set(int narg, char **arg)
{
  if (narg != 2) error->all(FLERR,"Illegal neighbor command");

  skin = force->numeric(FLERR,arg[0]);
  if (skin < 0.0) error->all(FLERR,"Illegal neighbor command");

  if (strcmp(arg[1],"nsq") == 0) style = NSQ;
  else if (strcmp(arg[1],"bin") == 0) style = BIN;
  else if (strcmp(arg[1],"multi") == 0) style = MULTI;
  else error->all(FLERR,"Illegal neighbor command");

  if (style == MULTI && lmp->citeme) lmp->citeme->add(cite_neigh_multi);
}

/* ----------------------------------------------------------------------
   reset timestamps in all NeignBin, NStencil, NPair classes
   so that neighbor lists will rebuild properly with timestep change
------------------------------------------------------------------------- */

void Neighbor::reset_timestep(bigint ntimestep)
{
  for (int i = 0; i < nbin; i++) {
    neigh_bin[i]->last_setup = -1;
    neigh_bin[i]->last_bin = -1;
    neigh_bin[i]->last_bin_memory = -1;
  }

  for (int i = 0; i < nstencil; i++) {
    neigh_stencil[i]->last_create = -1;
    neigh_stencil[i]->last_stencil_memory = -1;
    neigh_stencil[i]->last_copy_bin = -1;
  }

  for (int i = 0; i < nlist; i++) {
    if (!neigh_pair[i]) continue;
    neigh_pair[i]->last_build = -1;
    neigh_pair[i]->last_copy_bin_setup = -1;
    neigh_pair[i]->last_copy_bin = -1;
    neigh_pair[i]->last_copy_stencil = -1;
  }
}

/* ----------------------------------------------------------------------
   modify parameters of the pair-wise neighbor build
------------------------------------------------------------------------- */

void Neighbor::modify_params(int narg, char **arg)
{
  int iarg = 0;
  while (iarg < narg) {
    if (strcmp(arg[iarg],"every") == 0) {
      if (iarg+2 > narg) error->all(FLERR,"Illegal neigh_modify command");
      every = force->inumeric(FLERR,arg[iarg+1]);
      if (every <= 0) error->all(FLERR,"Illegal neigh_modify command");
      iarg += 2;
    } else if (strcmp(arg[iarg],"delay") == 0) {
      if (iarg+2 > narg) error->all(FLERR,"Illegal neigh_modify command");
      delay = force->inumeric(FLERR,arg[iarg+1]);
      if (delay < 0) error->all(FLERR,"Illegal neigh_modify command");
      iarg += 2;
    } else if (strcmp(arg[iarg],"check") == 0) {
      if (iarg+2 > narg) error->all(FLERR,"Illegal neigh_modify command");
      if (strcmp(arg[iarg+1],"yes") == 0) dist_check = 1;
      else if (strcmp(arg[iarg+1],"no") == 0) dist_check = 0;
      else error->all(FLERR,"Illegal neigh_modify command");
      iarg += 2;
    } else if (strcmp(arg[iarg],"once") == 0) {
      if (iarg+2 > narg) error->all(FLERR,"Illegal neigh_modify command");
      if (strcmp(arg[iarg+1],"yes") == 0) build_once = 1;
      else if (strcmp(arg[iarg+1],"no") == 0) build_once = 0;
      else error->all(FLERR,"Illegal neigh_modify command");
      iarg += 2;
    } else if (strcmp(arg[iarg],"page") == 0) {
      if (iarg+2 > narg) error->all(FLERR,"Illegal neigh_modify command");
      old_pgsize = pgsize;
      pgsize = force->inumeric(FLERR,arg[iarg+1]);
      iarg += 2;
    } else if (strcmp(arg[iarg],"one") == 0) {
      if (iarg+2 > narg) error->all(FLERR,"Illegal neigh_modify command");
      old_oneatom = oneatom;
      oneatom = force->inumeric(FLERR,arg[iarg+1]);
      iarg += 2;
    } else if (strcmp(arg[iarg],"binsize") == 0) {
      if (iarg+2 > narg) error->all(FLERR,"Illegal neigh_modify command");
      binsize_user = force->numeric(FLERR,arg[iarg+1]);
      if (binsize_user <= 0.0) binsizeflag = 0;
      else binsizeflag = 1;
      iarg += 2;
    } else if (strcmp(arg[iarg],"cluster") == 0) {
      if (iarg+2 > narg) error->all(FLERR,"Illegal neigh_modify command");
      if (strcmp(arg[iarg+1],"yes") == 0) cluster_check = 1;
      else if (strcmp(arg[iarg+1],"no") == 0) cluster_check = 0;
      else error->all(FLERR,"Illegal neigh_modify command");
      iarg += 2;

    } else if (strcmp(arg[iarg],"include") == 0) {
      if (iarg+2 > narg) error->all(FLERR,"Illegal neigh_modify command");
      includegroup = group->find(arg[iarg+1]);
      if (includegroup < 0)
        error->all(FLERR,"Invalid group ID in neigh_modify command");
      if (includegroup && (atom->firstgroupname == NULL ||
                            strcmp(arg[iarg+1],atom->firstgroupname) != 0))
        error->all(FLERR,
                   "Neigh_modify include group != atom_modify first group");
      iarg += 2;

    } else if (strcmp(arg[iarg],"exclude") == 0) {
      if (iarg+2 > narg) error->all(FLERR,"Illegal neigh_modify command");

      if (strcmp(arg[iarg+1],"type") == 0) {
        if (iarg+4 > narg) error->all(FLERR,"Illegal neigh_modify command");
        if (nex_type == maxex_type) {
          maxex_type += EXDELTA;
          memory->grow(ex1_type,maxex_type,"neigh:ex1_type");
          memory->grow(ex2_type,maxex_type,"neigh:ex2_type");
        }
        ex1_type[nex_type] = force->inumeric(FLERR,arg[iarg+2]);
        ex2_type[nex_type] = force->inumeric(FLERR,arg[iarg+3]);
        nex_type++;
        iarg += 4;

      } else if (strcmp(arg[iarg+1],"group") == 0) {
        if (iarg+4 > narg) error->all(FLERR,"Illegal neigh_modify command");
        if (nex_group == maxex_group) {
          maxex_group += EXDELTA;
          memory->grow(ex1_group,maxex_group,"neigh:ex1_group");
          memory->grow(ex2_group,maxex_group,"neigh:ex2_group");
        }
        ex1_group[nex_group] = group->find(arg[iarg+2]);
        ex2_group[nex_group] = group->find(arg[iarg+3]);
        if (ex1_group[nex_group] == -1 || ex2_group[nex_group] == -1)
          error->all(FLERR,"Invalid group ID in neigh_modify command");
        nex_group++;
        iarg += 4;

      } else if (strcmp(arg[iarg+1],"molecule") == 0) {
        if (iarg+3 > narg) error->all(FLERR,"Illegal neigh_modify command");
        if (atom->molecule_flag == 0)
          error->all(FLERR,"Neigh_modify exclude molecule "
                     "requires atom attribute molecule");
        if (nex_mol == maxex_mol) {
          maxex_mol += EXDELTA;
          memory->grow(ex_mol_group,maxex_mol,"neigh:ex_mol_group");
        }
        ex_mol_group[nex_mol] = group->find(arg[iarg+2]);
        if (ex_mol_group[nex_mol] == -1)
          error->all(FLERR,"Invalid group ID in neigh_modify command");
        nex_mol++;
        iarg += 3;

      } else if (strcmp(arg[iarg+1],"none") == 0) {
        nex_type = nex_group = nex_mol = 0;
        iarg += 2;

      } else error->all(FLERR,"Illegal neigh_modify command");

    } else error->all(FLERR,"Illegal neigh_modify command");
  }
}

/* ----------------------------------------------------------------------
   remove the first group-group exclusion matching group1, group2
------------------------------------------------------------------------- */

void Neighbor::exclusion_group_group_delete(int group1, int group2)
{
  int m, mlast;
  for (m = 0; m < nex_group; m++)
    if (ex1_group[m] == group1 && ex2_group[m] == group2 )
      break;

  mlast = m;
  if (mlast == nex_group) 
    error->all(FLERR,"Unable to find group-group exclusion");
  
  for (m = mlast+1; m < nex_group; m++) {
    ex1_group[m-1] = ex1_group[m];
    ex2_group[m-1] = ex2_group[m];
    ex1_bit[m-1] = ex1_bit[m];
    ex2_bit[m-1] = ex2_bit[m];
  }
  nex_group--;
}


/* ----------------------------------------------------------------------
   return the value of exclude - used to check compatibility with GPU
------------------------------------------------------------------------- */

int Neighbor::exclude_setting()
{
  return exclude;
}

/* ----------------------------------------------------------------------
   return # of bytes of allocated memory
------------------------------------------------------------------------- */

bigint Neighbor::memory_usage()
{
  bigint bytes = 0;
  bytes += memory->usage(xhold,maxhold,3);

  for (int i = 0; i < nlist; i++)
    if (lists[i]) bytes += lists[i]->memory_usage();
  for (int i = 0; i < nstencil; i++)
    bytes += neigh_stencil[i]->memory_usage();
  for (int i = 0; i < nbin; i++)
    bytes += neigh_bin[i]->memory_usage();

  if (neigh_bond) bytes += neigh_bond->memory_usage();
  if (neigh_angle) bytes += neigh_angle->memory_usage();
  if (neigh_dihedral) bytes += neigh_dihedral->memory_usage();
  if (neigh_improper) bytes += neigh_improper->memory_usage();

  return bytes;
}<|MERGE_RESOLUTION|>--- conflicted
+++ resolved
@@ -708,15 +708,12 @@
   for (i = 0; i < nrequest; i++) {
     if (!requests[i]->fix && !requests[i]->compute) continue;
     for (j = 0; j < nrequest; j++) {
-<<<<<<< HEAD
-      if (lists[j] == NULL) continue;   // Kokkos
       if (requests[i]->ssa != requests[j]->ssa) continue;
-=======
+
       // Kokkos flags must match
       if (requests[i]->kokkos_device != requests[j]->kokkos_device) continue;
       if (requests[i]->kokkos_host != requests[j]->kokkos_host) continue;
 
->>>>>>> 43c459ba
       if (requests[i]->half && requests[j]->pair && 
           !requests[j]->skip && requests[j]->half && !requests[j]->copy)
         break;
