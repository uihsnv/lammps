--- conflicted
+++ resolved
@@ -39,7 +39,12 @@
 
 void PairLJLongCoulLongIntel::init_style()
 {
-<<<<<<< HEAD
+  PairLJLongCoulLong::init_style();
+
+  auto fix = static_cast<FixIntel *>(modify->get_fix_by_id("package_intel"));
+  if (!fix) error->all(FLERR, "The 'package intel' command is required for /intel styles");
+
+  fix->pair_init_check();
 }
 
 /* ---------------------------------------------------------------------- */
@@ -53,12 +58,5 @@
   if (ifix < 0)
     error->all(FLERR,"The 'package intel' command is required for /intel styles");
   auto fix = static_cast<FixIntel *>(modify->fix[ifix]);
-=======
-  PairLJLongCoulLong::init_style();
-
-  auto fix = static_cast<FixIntel *>(modify->get_fix_by_id("package_intel"));
-  if (!fix) error->all(FLERR, "The 'package intel' command is required for /intel styles");
-
->>>>>>> ae18e1e0
   fix->pair_init_check();
 }