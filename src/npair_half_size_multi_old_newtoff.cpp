// clang-format off
/* ----------------------------------------------------------------------
   LAMMPS - Large-scale Atomic/Molecular Massively Parallel Simulator
   https://www.lammps.org/, Sandia National Laboratories
   Steve Plimpton, sjplimp@sandia.gov

   Copyright (2003) Sandia Corporation.  Under the terms of Contract
   DE-AC04-94AL85000 with Sandia Corporation, the U.S. Government retains
   certain rights in this software.  This software is distributed under
   the GNU General Public License.

   See the README file in the top-level LAMMPS directory.
------------------------------------------------------------------------- */

#include "npair_half_size_multi_old_newtoff.h"

#include "atom.h"
#include "atom_vec.h"
#include "domain.h"
#include "error.h"
<<<<<<< HEAD
#include "molecule.h"
#include "molecule.h"
=======
>>>>>>> b15c02e3
#include "my_page.h"
#include "neigh_list.h"

using namespace LAMMPS_NS;

/* ---------------------------------------------------------------------- */

NPairHalfSizeMultiOldNewtoff::NPairHalfSizeMultiOldNewtoff(LAMMPS *lmp) : NPair(lmp) {}

/* ----------------------------------------------------------------------
   size particles
   binned neighbor list construction with partial Newton's 3rd law
   each owned atom i checks own bin and other bins in stencil
   multi-type stencil is itype dependent and is distance checked
   pair stored once if i,j are both owned and i < j
   pair stored by me if j is ghost (also stored by proc owning j)
------------------------------------------------------------------------- */

void NPairHalfSizeMultiOldNewtoff::build(NeighList *list)
{
  int i,j,jh,k,n,itype,jtype,ibin,ns,which,imol,iatom,moltemplate;
  tagint tagprev;
  double xtmp,ytmp,ztmp,delx,dely,delz,rsq;
  double radi,radsum,cutdistsq;
  int *neighptr,*s;
  double *cutsq,*distsq;

  double **x = atom->x;
  double *radius = atom->radius;
  int *type = atom->type;
  int *mask = atom->mask;
  tagint *tag = atom->tag;
  tagint *molecule = atom->molecule;
  tagint **special = atom->special;
  int **nspecial = atom->nspecial;
  int nlocal = atom->nlocal;
  if (includegroup) nlocal = atom->nfirst;

  int *molindex = atom->molindex;
  int *molatom = atom->molatom;
  Molecule **onemols = atom->avec->onemols;
  if (molecular == Atom::TEMPLATE) moltemplate = 1;
  else moltemplate = 0;

  int history = list->history;
  int *ilist = list->ilist;
  int *numneigh = list->numneigh;
  int **firstneigh = list->firstneigh;
  MyPage<int> *ipage = list->ipage;

  int mask_history = 1 << HISTBITS;

  int inum = 0;
  ipage->reset();

  for (i = 0; i < nlocal; i++) {
    n = 0;
    neighptr = ipage->vget();

    itype = type[i];
    xtmp = x[i][0];
    ytmp = x[i][1];
    ztmp = x[i][2];
    radi = radius[i];
    if (moltemplate) {
      imol = molindex[i];
      iatom = molatom[i];
      tagprev = tag[i] - iatom - 1;
    }

    // loop over all atoms in other bins in stencil including self
    // only store pair if i < j
    // skip if i,j neighbor cutoff is less than bin distance
    // stores own/own pairs only once
    // stores own/ghost pairs on both procs

    ibin = atom2bin[i];
    s = stencil_multi_old[itype];
    distsq = distsq_multi_old[itype];
    cutsq = cutneighsq[itype];
    ns = nstencil_multi_old[itype];
    for (k = 0; k < ns; k++) {
      for (j = binhead[ibin+s[k]]; j >= 0; j = bins[j]) {
        if (j <= i) continue;
        jtype = type[j];
        if (cutsq[jtype] < distsq[k]) continue;

        if (exclude && exclusion(i,j,itype,jtype,mask,molecule)) continue;

        delx = xtmp - x[j][0];
        dely = ytmp - x[j][1];
        delz = ztmp - x[j][2];
        rsq = delx*delx + dely*dely + delz*delz;
        radsum = radi + radius[j];
        cutdistsq = (radsum+skin) * (radsum+skin);

        if (rsq <= cutdistsq) {
          jh = j;
          if (history && rsq < radsum*radsum)
            jh = jh ^ mask_history;

          if (molecular != Atom::ATOMIC) {
            if (!moltemplate)
              which = find_special(special[i],nspecial[i],tag[j]);
            else if (imol >= 0)
              which = find_special(onemols[imol]->special[iatom],
                                   onemols[imol]->nspecial[iatom],
                                   tag[j]-tagprev);
            else which = 0;
            if (which == 0) neighptr[n++] = jh;
            else if (domain->minimum_image_check(delx,dely,delz))
              neighptr[n++] = jh;
            else if (which > 0) neighptr[n++] = jh ^ (which << SBBITS);
            // OLD: if (which >= 0) neighptr[n++] = j ^ (which << SBBITS);
          } else neighptr[n++] = jh;
        }
      }
    }

    ilist[inum++] = i;
    firstneigh[i] = neighptr;
    numneigh[i] = n;
    ipage->vgot(n);
    if (ipage->status())
      error->one(FLERR,"Neighbor list overflow, boost neigh_modify one");
  }

  list->inum = inum;
}<|MERGE_RESOLUTION|>--- conflicted
+++ resolved
@@ -18,11 +18,7 @@
 #include "atom_vec.h"
 #include "domain.h"
 #include "error.h"
-<<<<<<< HEAD
 #include "molecule.h"
-#include "molecule.h"
-=======
->>>>>>> b15c02e3
 #include "my_page.h"
 #include "neigh_list.h"
 
